--- conflicted
+++ resolved
@@ -1,169 +1,163 @@
-using System;
-using GeoAPI.Coordinates;
-using GeoAPI.Geometries;
-using GeoAPI.IO.WellKnownBinary;
-using GeoAPI.Operations.Buffer;
-<<<<<<< HEAD
-using NetTopologySuite.Coordinates;
-using NetTopologySuite.IO.WellKnownBinary;
-
-namespace NetTopologySuite.Samples.SimpleTests.Geometries
-=======
-using GeoAPI.Operations.Buffer;
-#if BUFFERED
-using coord = NetTopologySuite.Coordinates.BufferedCoordinate;
-#else
-using coord = NetTopologySuite.Coordinates.Simple.Coordinate;
-#endif
-
-namespace GisSharpBlog.NetTopologySuite.SimpleTests.Geometries
->>>>>>> e2e53f6b
-{
-    public class LineStringSamples : BaseSamples
-    {
-        private readonly ILineString line;
-
-        public LineStringSamples()
-        {
-            var coordFactory = GeoFactory.CoordinateFactory;
-
-            ICoordinate[] coordinates = new ICoordinate[]
-                                            {
-                                                coordFactory.Create(10, 10),
-                                                coordFactory.Create(20, 20),
-                                                coordFactory.Create(20, 10),
-                                            };
-
-            line = GeoFactory.CreateLineString(coordinates);
-        }
-
-        public override void Start()
-        {
-            var coordFactory = GeoFactory.CoordinateFactory;
-
-            IPoint pointInLine = GeoFactory.CreatePoint(coordFactory.Create(20, 10));
-            IPoint pointOutLine = GeoFactory.CreatePoint(coordFactory.Create(20, 31));
-            ICoordinate[] coords = new ICoordinate[]
-                                       {
-                                           coordFactory.Create(23, 32.2),
-                                           coordFactory.Create(922, 11)
-                                       };
-            ILineString aLine = GeoFactory.CreateLineString(coords);
-
-            coords = new ICoordinate[]
-                         {
-                             coordFactory.Create(0, 1),
-                             coordFactory.Create(30, 30)
-                         };
-            ILineString anotherLine = GeoFactory.CreateLineString(coords);
-
-            try
-            {
-                //Write(line.Area);
-                Write(line.Boundary);
-                Write(line.BoundaryDimension);
-                Write(line.Centroid);
-                //Write(line.Coordinate);
-                Write(line.Coordinates);
-                //Write(line.CoordinateSequence);
-                Write(line.Dimension);
-                Write(line.EndPoint);
-                Write(line.Envelope);
-                Write(line.Extents);
-                //Write(line.EnvelopeInternal);
-                //Write(line.InteriorPoint);
-                Write(line.IsClosed);
-                Write(line.IsEmpty);
-                Write(line.IsRing);
-                Write(line.IsSimple);
-                Write(line.IsValid);
-                Write(line.Length);
-                Write(line.PointCount);
-                Write(line.StartPoint);
-
-                if (line.UserData != null)
-                {
-                    Write(line.UserData);
-                }
-                else
-                {
-                    Write("UserData null");
-                }
-
-                Write(line.Buffer(10));
-                Write(line.Buffer(10, BufferStyle.Butt));
-                Write(line.Buffer(10, BufferStyle.Square));
-                Write(line.Buffer(10, 20));
-                Write(line.Buffer(10, 20, BufferStyle.Butt));
-                Write(line.Buffer(10, 20, BufferStyle.Square));
-                Write(line.Contains(pointInLine));
-                Write(line.Contains(pointOutLine));
-                Write(line.Crosses(pointInLine));
-                Write(line.Crosses(pointOutLine));
-                Write(line.Difference(pointInLine));
-                Write(line.Difference(pointOutLine));
-                Write(line.Disjoint(pointInLine));
-                Write(line.Disjoint(pointOutLine));
-                Write(line.Distance(pointInLine));
-                Write(line.Distance(pointOutLine));
-                Write(line.Equals(line.Clone() as ILineString));
-                //Write(line.EqualsExact(line.Clone() as LineString));
-                Write(line.ConvexHull());
-                Write(line.Intersection(pointInLine));
-                Write(line.Intersection(pointOutLine));
-                Write(line.Intersection(aLine));
-                Write(line.Intersects(pointInLine));
-                Write(line.Intersects(pointOutLine));
-                Write(line.Intersects(aLine));
-                Write(line.IsWithinDistance(pointOutLine, 2));
-                Write(line.IsWithinDistance(pointOutLine, 222));
-                Write(line.Overlaps(pointInLine));
-                Write(line.Overlaps(pointOutLine));
-                Write(line.Overlaps(aLine));
-                Write(line.Overlaps(anotherLine));
-                Write(line.Relate(pointInLine));
-                Write(line.Relate(pointOutLine));
-                Write(line.Relate(aLine));
-                Write(line.Relate(anotherLine));
-                Write(line.SymmetricDifference(pointInLine));
-                Write(line.SymmetricDifference(pointOutLine));
-                Write(line.SymmetricDifference(aLine));
-                Write(line.SymmetricDifference(anotherLine));
-                Write(line.ToString());
-                Write(line.AsText());
-                Write(line.Touches(pointInLine));
-                Write(line.Touches(pointOutLine));
-                Write(line.Touches(aLine));
-                Write(line.Touches(anotherLine));
-                Write(line.Union(pointInLine));
-                Write(line.Union(pointOutLine));
-                Write(line.Union(aLine));
-                Write(line.Union(anotherLine));
-                Write(line.Within(pointInLine));
-                Write(line.Within(pointOutLine));
-                Write(line.Within(aLine));
-                Write(line.Within(anotherLine));
-
-                String linestring = "LINESTRING (1.2 3.4, 5.6 7.8, 9.1 10.12)";
-                String anotherlinestringg = "LINESTRING (12345 3654321, 685 7777.945677, 782 111.1)";
-                IGeometry geom1 = Reader.Read(linestring);
-                Write(geom1.AsText());
-                IGeometry geom2 = Reader.Read(anotherlinestringg);
-                Write(geom2.AsText());
-
-                Byte[] bytes = line.AsBinary();
-                IGeometry test1 = new WkbReader<coord>(GeoFactory).Read(bytes);
-                Write(test1.ToString());
-
-                //bytes = new GDBWriter().Write(line);
-                //test1 = new GDBReader().Read(bytes);
-
-                Write(test1.ToString());
-            }
-            catch (Exception ex)
-            {
-                throw ex;
-            }
-        }
-    }
+using System;
+using GeoAPI.Coordinates;
+using GeoAPI.Geometries;
+using GeoAPI.IO.WellKnownBinary;
+using GeoAPI.Operations.Buffer;
+using GeoAPI.Operations.Buffer;
+#if BUFFERED
+using coord = NetTopologySuite.Coordinates.BufferedCoordinate;
+#else
+using coord = NetTopologySuite.Coordinates.Simple.Coordinate;
+#endif
+using NetTopologySuite.IO.WellKnownBinary;
+
+namespace NetTopologySuite.Samples.SimpleTests.Geometries
+{
+    public class LineStringSamples : BaseSamples
+    {
+        private readonly ILineString line;
+
+        public LineStringSamples()
+        {
+            var coordFactory = GeoFactory.CoordinateFactory;
+
+            ICoordinate[] coordinates = new ICoordinate[]
+                                            {
+                                                coordFactory.Create(10, 10),
+                                                coordFactory.Create(20, 20),
+                                                coordFactory.Create(20, 10),
+                                            };
+
+            line = GeoFactory.CreateLineString(coordinates);
+        }
+
+        public override void Start()
+        {
+            var coordFactory = GeoFactory.CoordinateFactory;
+
+            IPoint pointInLine = GeoFactory.CreatePoint(coordFactory.Create(20, 10));
+            IPoint pointOutLine = GeoFactory.CreatePoint(coordFactory.Create(20, 31));
+            ICoordinate[] coords = new ICoordinate[]
+                                       {
+                                           coordFactory.Create(23, 32.2),
+                                           coordFactory.Create(922, 11)
+                                       };
+            ILineString aLine = GeoFactory.CreateLineString(coords);
+
+            coords = new ICoordinate[]
+                         {
+                             coordFactory.Create(0, 1),
+                             coordFactory.Create(30, 30)
+                         };
+            ILineString anotherLine = GeoFactory.CreateLineString(coords);
+
+            try
+            {
+                //Write(line.Area);
+                Write(line.Boundary);
+                Write(line.BoundaryDimension);
+                Write(line.Centroid);
+                //Write(line.Coordinate);
+                Write(line.Coordinates);
+                //Write(line.CoordinateSequence);
+                Write(line.Dimension);
+                Write(line.EndPoint);
+                Write(line.Envelope);
+                Write(line.Extents);
+                //Write(line.EnvelopeInternal);
+                //Write(line.InteriorPoint);
+                Write(line.IsClosed);
+                Write(line.IsEmpty);
+                Write(line.IsRing);
+                Write(line.IsSimple);
+                Write(line.IsValid);
+                Write(line.Length);
+                Write(line.PointCount);
+                Write(line.StartPoint);
+
+                if (line.UserData != null)
+                {
+                    Write(line.UserData);
+                }
+                else
+                {
+                    Write("UserData null");
+                }
+
+                Write(line.Buffer(10));
+                Write(line.Buffer(10, BufferStyle.Butt));
+                Write(line.Buffer(10, BufferStyle.Square));
+                Write(line.Buffer(10, 20));
+                Write(line.Buffer(10, 20, BufferStyle.Butt));
+                Write(line.Buffer(10, 20, BufferStyle.Square));
+                Write(line.Contains(pointInLine));
+                Write(line.Contains(pointOutLine));
+                Write(line.Crosses(pointInLine));
+                Write(line.Crosses(pointOutLine));
+                Write(line.Difference(pointInLine));
+                Write(line.Difference(pointOutLine));
+                Write(line.Disjoint(pointInLine));
+                Write(line.Disjoint(pointOutLine));
+                Write(line.Distance(pointInLine));
+                Write(line.Distance(pointOutLine));
+                Write(line.Equals(line.Clone() as ILineString));
+                //Write(line.EqualsExact(line.Clone() as LineString));
+                Write(line.ConvexHull());
+                Write(line.Intersection(pointInLine));
+                Write(line.Intersection(pointOutLine));
+                Write(line.Intersection(aLine));
+                Write(line.Intersects(pointInLine));
+                Write(line.Intersects(pointOutLine));
+                Write(line.Intersects(aLine));
+                Write(line.IsWithinDistance(pointOutLine, 2));
+                Write(line.IsWithinDistance(pointOutLine, 222));
+                Write(line.Overlaps(pointInLine));
+                Write(line.Overlaps(pointOutLine));
+                Write(line.Overlaps(aLine));
+                Write(line.Overlaps(anotherLine));
+                Write(line.Relate(pointInLine));
+                Write(line.Relate(pointOutLine));
+                Write(line.Relate(aLine));
+                Write(line.Relate(anotherLine));
+                Write(line.SymmetricDifference(pointInLine));
+                Write(line.SymmetricDifference(pointOutLine));
+                Write(line.SymmetricDifference(aLine));
+                Write(line.SymmetricDifference(anotherLine));
+                Write(line.ToString());
+                Write(line.AsText());
+                Write(line.Touches(pointInLine));
+                Write(line.Touches(pointOutLine));
+                Write(line.Touches(aLine));
+                Write(line.Touches(anotherLine));
+                Write(line.Union(pointInLine));
+                Write(line.Union(pointOutLine));
+                Write(line.Union(aLine));
+                Write(line.Union(anotherLine));
+                Write(line.Within(pointInLine));
+                Write(line.Within(pointOutLine));
+                Write(line.Within(aLine));
+                Write(line.Within(anotherLine));
+
+                String linestring = "LINESTRING (1.2 3.4, 5.6 7.8, 9.1 10.12)";
+                String anotherlinestringg = "LINESTRING (12345 3654321, 685 7777.945677, 782 111.1)";
+                IGeometry geom1 = Reader.Read(linestring);
+                Write(geom1.AsText());
+                IGeometry geom2 = Reader.Read(anotherlinestringg);
+                Write(geom2.AsText());
+
+                Byte[] bytes = line.AsBinary();
+                IGeometry test1 = new WkbReader<coord>(GeoFactory).Read(bytes);
+                Write(test1.ToString());
+
+                //bytes = new GDBWriter().Write(line);
+                //test1 = new GDBReader().Read(bytes);
+
+                Write(test1.ToString());
+            }
+            catch (Exception ex)
+            {
+                throw ex;
+            }
+        }
+    }
 }