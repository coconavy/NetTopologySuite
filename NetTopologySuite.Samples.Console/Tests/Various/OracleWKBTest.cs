using System;
using System.Diagnostics;
using System.IO;
using GeoAPI.Geometries;
using GeoAPI.IO.WellKnownBinary;
<<<<<<< HEAD
using NetTopologySuite.IO.WellKnownBinary;
using NetTopologySuite.Samples.SimpleTests;
using NetTopologySuite.Coordinates;
=======
using GisSharpBlog.NetTopologySuite.SimpleTests;
>>>>>>> e2e53f6b
using NUnit.Framework;
#if BUFFERED
using coord = NetTopologySuite.Coordinates.BufferedCoordinate;
using coordFac = NetTopologySuite.Coordinates.BufferedCoordinateFactory;
using coordSeqFac = NetTopologySuite.Coordinates.BufferedCoordinateSequenceFactory;
#else
using coord = NetTopologySuite.Coordinates.Simple.Coordinate;
using coordFac = NetTopologySuite.Coordinates.Simple.CoordinateFactory;
using coordSeqFac = NetTopologySuite.Coordinates.Simple.CoordinateSequenceFactory;
#endif

<<<<<<< HEAD
namespace NetTopologySuite.Samples.Tests.Various
=======
namespace GisSharpBlog.NetTopologySuite.Tests.Various
>>>>>>> e2e53f6b
{
    [TestFixture]
    public class OracleWkbTest : BaseSamples
    {
        #region Setup/Teardown

        [SetUp]
        public void Init()
        {
            const String relativePath = @"..\..\..\NetTopologySuite.Samples.Shapefiles\blob\";
            String blobDir = Path.Combine(AppDomain.CurrentDomain.BaseDirectory, relativePath);

            _blobFile = blobDir + @"\blob";

            if (!File.Exists(_blobFile))
            {
                throw new FileNotFoundException("blob file not found at " + blobDir);
            }
        }

        #endregion

        private String _blobFile = String.Empty;

        [Test]
        public void OracleWkbBigEndianWriteTest()
        {
            ILinearRing<coord> shell = GeoFactory.CreateLinearRing(new[]
                                                                                    {
                                                                                        CoordFactory.Create(100, 100),
                                                                                        CoordFactory.Create(200, 100),
                                                                                        CoordFactory.Create(200, 200),
                                                                                        CoordFactory.Create(100, 200),
                                                                                        CoordFactory.Create(100, 100)
                                                                                    });

            ILinearRing<coord> hole = GeoFactory.CreateLinearRing(new[]
                                                                                   {
                                                                                       CoordFactory.Create(120, 120),
                                                                                       CoordFactory.Create(180, 120),
                                                                                       CoordFactory.Create(180, 180),
                                                                                       CoordFactory.Create(120, 180),
                                                                                       CoordFactory.Create(120, 120)
                                                                                   });

            IPolygon<coord> polygon = GeoFactory.CreatePolygon(shell, new[] { hole });

            WkbWriter<coord> writer =
                new WkbWriter<coord>(WkbByteOrder.BigEndian);

            Byte[] bytes = writer.Write(polygon);

            Assert.IsNotNull(bytes);
            Assert.IsNotEmpty(bytes);
            Debug.WriteLine(bytes.Length);
        }

        [Test]
        public void OracleWKBBigIndianReadTest()
        {
            IGeometry result;

            using (Stream stream = new FileStream(_blobFile,
                                                  FileMode.Open,
                                                  FileAccess.Read,
                                                  FileShare.Read))
            {
                WkbReader<coord> wkbreader =
                    new WkbReader<coord>(GeoFactory);
                result = wkbreader.Read(stream);
            }

            Debug.WriteLine(result.ToString());
            Assert.IsNotNull(result);
        }
    }
}<|MERGE_RESOLUTION|>--- conflicted
+++ resolved
@@ -1,105 +1,97 @@
-using System;
-using System.Diagnostics;
-using System.IO;
-using GeoAPI.Geometries;
-using GeoAPI.IO.WellKnownBinary;
-<<<<<<< HEAD
-using NetTopologySuite.IO.WellKnownBinary;
-using NetTopologySuite.Samples.SimpleTests;
-using NetTopologySuite.Coordinates;
-=======
-using GisSharpBlog.NetTopologySuite.SimpleTests;
->>>>>>> e2e53f6b
-using NUnit.Framework;
-#if BUFFERED
-using coord = NetTopologySuite.Coordinates.BufferedCoordinate;
-using coordFac = NetTopologySuite.Coordinates.BufferedCoordinateFactory;
-using coordSeqFac = NetTopologySuite.Coordinates.BufferedCoordinateSequenceFactory;
-#else
-using coord = NetTopologySuite.Coordinates.Simple.Coordinate;
-using coordFac = NetTopologySuite.Coordinates.Simple.CoordinateFactory;
-using coordSeqFac = NetTopologySuite.Coordinates.Simple.CoordinateSequenceFactory;
-#endif
-
-<<<<<<< HEAD
-namespace NetTopologySuite.Samples.Tests.Various
-=======
-namespace GisSharpBlog.NetTopologySuite.Tests.Various
->>>>>>> e2e53f6b
-{
-    [TestFixture]
-    public class OracleWkbTest : BaseSamples
-    {
-        #region Setup/Teardown
-
-        [SetUp]
-        public void Init()
-        {
-            const String relativePath = @"..\..\..\NetTopologySuite.Samples.Shapefiles\blob\";
-            String blobDir = Path.Combine(AppDomain.CurrentDomain.BaseDirectory, relativePath);
-
-            _blobFile = blobDir + @"\blob";
-
-            if (!File.Exists(_blobFile))
-            {
-                throw new FileNotFoundException("blob file not found at " + blobDir);
-            }
-        }
-
-        #endregion
-
-        private String _blobFile = String.Empty;
-
-        [Test]
-        public void OracleWkbBigEndianWriteTest()
-        {
-            ILinearRing<coord> shell = GeoFactory.CreateLinearRing(new[]
-                                                                                    {
-                                                                                        CoordFactory.Create(100, 100),
-                                                                                        CoordFactory.Create(200, 100),
-                                                                                        CoordFactory.Create(200, 200),
-                                                                                        CoordFactory.Create(100, 200),
-                                                                                        CoordFactory.Create(100, 100)
-                                                                                    });
-
-            ILinearRing<coord> hole = GeoFactory.CreateLinearRing(new[]
-                                                                                   {
-                                                                                       CoordFactory.Create(120, 120),
-                                                                                       CoordFactory.Create(180, 120),
-                                                                                       CoordFactory.Create(180, 180),
-                                                                                       CoordFactory.Create(120, 180),
-                                                                                       CoordFactory.Create(120, 120)
-                                                                                   });
-
-            IPolygon<coord> polygon = GeoFactory.CreatePolygon(shell, new[] { hole });
-
-            WkbWriter<coord> writer =
-                new WkbWriter<coord>(WkbByteOrder.BigEndian);
-
-            Byte[] bytes = writer.Write(polygon);
-
-            Assert.IsNotNull(bytes);
-            Assert.IsNotEmpty(bytes);
-            Debug.WriteLine(bytes.Length);
-        }
-
-        [Test]
-        public void OracleWKBBigIndianReadTest()
-        {
-            IGeometry result;
-
-            using (Stream stream = new FileStream(_blobFile,
-                                                  FileMode.Open,
-                                                  FileAccess.Read,
-                                                  FileShare.Read))
-            {
-                WkbReader<coord> wkbreader =
-                    new WkbReader<coord>(GeoFactory);
-                result = wkbreader.Read(stream);
-            }
-
-            Debug.WriteLine(result.ToString());
-            Assert.IsNotNull(result);
-        }
-    }
+using System;
+using System.Diagnostics;
+using System.IO;
+using GeoAPI.Geometries;
+using GeoAPI.IO.WellKnownBinary;
+using NetTopologySuite.IO.WellKnownBinary;
+using NetTopologySuite.Samples.SimpleTests;
+using NetTopologySuite.Coordinates;
+using NUnit.Framework;
+#if BUFFERED
+using coord = NetTopologySuite.Coordinates.BufferedCoordinate;
+using coordFac = NetTopologySuite.Coordinates.BufferedCoordinateFactory;
+using coordSeqFac = NetTopologySuite.Coordinates.BufferedCoordinateSequenceFactory;
+#else
+using coord = NetTopologySuite.Coordinates.Simple.Coordinate;
+using coordFac = NetTopologySuite.Coordinates.Simple.CoordinateFactory;
+using coordSeqFac = NetTopologySuite.Coordinates.Simple.CoordinateSequenceFactory;
+#endif
+
+namespace NetTopologySuite.Samples.Tests.Various
+{
+    [TestFixture]
+    public class OracleWkbTest : BaseSamples
+    {
+        #region Setup/Teardown
+
+        [SetUp]
+        public void Init()
+        {
+            const String relativePath = @"..\..\..\NetTopologySuite.Samples.Shapefiles\blob\";
+            String blobDir = Path.Combine(AppDomain.CurrentDomain.BaseDirectory, relativePath);
+
+            _blobFile = blobDir + @"\blob";
+
+            if (!File.Exists(_blobFile))
+            {
+                throw new FileNotFoundException("blob file not found at " + blobDir);
+            }
+        }
+
+        #endregion
+
+        private String _blobFile = String.Empty;
+
+        [Test]
+        public void OracleWkbBigEndianWriteTest()
+        {
+            ILinearRing<coord> shell = GeoFactory.CreateLinearRing(new[]
+                                                                                    {
+                                                                                        CoordFactory.Create(100, 100),
+                                                                                        CoordFactory.Create(200, 100),
+                                                                                        CoordFactory.Create(200, 200),
+                                                                                        CoordFactory.Create(100, 200),
+                                                                                        CoordFactory.Create(100, 100)
+                                                                                    });
+
+            ILinearRing<coord> hole = GeoFactory.CreateLinearRing(new[]
+                                                                                   {
+                                                                                       CoordFactory.Create(120, 120),
+                                                                                       CoordFactory.Create(180, 120),
+                                                                                       CoordFactory.Create(180, 180),
+                                                                                       CoordFactory.Create(120, 180),
+                                                                                       CoordFactory.Create(120, 120)
+                                                                                   });
+
+            IPolygon<coord> polygon = GeoFactory.CreatePolygon(shell, new[] { hole });
+
+            WkbWriter<coord> writer =
+                new WkbWriter<coord>(WkbByteOrder.BigEndian);
+
+            Byte[] bytes = writer.Write(polygon);
+
+            Assert.IsNotNull(bytes);
+            Assert.IsNotEmpty(bytes);
+            Debug.WriteLine(bytes.Length);
+        }
+
+        [Test]
+        public void OracleWKBBigIndianReadTest()
+        {
+            IGeometry result;
+
+            using (Stream stream = new FileStream(_blobFile,
+                                                  FileMode.Open,
+                                                  FileAccess.Read,
+                                                  FileShare.Read))
+            {
+                WkbReader<coord> wkbreader =
+                    new WkbReader<coord>(GeoFactory);
+                result = wkbreader.Read(stream);
+            }
+
+            Debug.WriteLine(result.ToString());
+            Assert.IsNotNull(result);
+        }
+    }
 }