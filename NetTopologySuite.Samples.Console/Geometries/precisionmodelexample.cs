--- conflicted
+++ resolved
@@ -1,114 +1,108 @@
-using System;
-using GeoAPI.Coordinates;
-using GeoAPI.Geometries;
-using GeoAPI.IO.WellKnownText;
-<<<<<<< HEAD
-using NetTopologySuite.Coordinates;
-
-namespace NetTopologySuite.Samples.Geometries
-=======
-#if BUFFERED
-using coord = NetTopologySuite.Coordinates.BufferedCoordinate;
-#else
-using coord = NetTopologySuite.Coordinates.Simple.Coordinate;
-#endif
-namespace GisSharpBlog.NetTopologySuite.Samples.Geometries
->>>>>>> e2e53f6b
-{
-    /// <summary> 
-    /// An example showing the results of using different precision models
-    /// in computations involving geometric constructions.
-    /// A simple intersection computation is carried out in three different
-    /// precision models (Floating, FloatingSingle and Fixed with 0 decimal places).
-    /// The input is the same in all cases (since it is precise in all three models),
-    /// The output shows the effects of rounding in the single-precision and fixed-precision
-    /// models.
-    /// </summary>	
-    public class PrecisionModelExample
-    {
-        [STAThread]
-        public static void Main(String[] args)
-        {
-            PrecisionModelExample example = new PrecisionModelExample();
-
-            try
-            {
-                example.Run();
-            }
-            catch (Exception ex)
-            {
-                Console.WriteLine(ex.StackTrace);
-            }
-        }
-
-
-        public virtual void Run()
-        {
-            Example1();
-            Example2();
-        }
-
-        public virtual void Example1()
-        {
-            Console.WriteLine("-------------------------------------------");
-            Console.WriteLine(
-                "Example 1 shows roundoff from computing in different precision models");
-            String wktA = "POLYGON ((60 180, 160 260, 240 80, 60 180))";
-            String wktB = "POLYGON ((200 260, 280 160, 80 100, 200 260))";
-            Console.WriteLine("A = " + wktA);
-            Console.WriteLine("B = " + wktB);
-
-            Intersection(wktA, wktB, PrecisionModelType.DoubleFloating);
-            Intersection(wktA, wktB, PrecisionModelType.SingleFloating);
-            Intersection(wktA, wktB, PrecisionModelType.Fixed);
-        }
-
-        public virtual void Example2()
-        {
-            Console.WriteLine("-------------------------------------------");
-            Console.WriteLine(
-                "Example 2 shows that roundoff can change the topology of geometry computed in different precision models");
-            String wktA = "POLYGON ((0 0, 160 0, 160 1, 0 0))";
-            String wktB = "POLYGON ((40 60, 40 -20, 140 -20, 140 60, 40 60))";
-            Console.WriteLine("A = " + wktA);
-            Console.WriteLine("B = " + wktB);
-
-            Difference(wktA, wktB, PrecisionModelType.DoubleFloating);
-            Difference(wktA, wktB, PrecisionModelType.Fixed);
-        }
-
-
-        public virtual void Intersection(String wktA,
-                                         String wktB,
-                                         PrecisionModelType pm)
-        {
-            Console.WriteLine("Running example using Precision Model = " + pm);
-            IGeometryFactory<coord> fact
-                = GeometryServices.GetGeometryFactory(pm);
-            WktReader<coord> wktRdr = new WktReader<coord>(fact, null);
-
-            IGeometry a = wktRdr.Read(wktA);
-            IGeometry b = wktRdr.Read(wktB);
-            IGeometry c = a.Intersection(b);
-
-            Console.WriteLine("A intersection B = " + c);
-        }
-
-        public virtual void Difference(String wktA,
-                                       String wktB,
-                                       PrecisionModelType pm)
-        {
-            Console.WriteLine("-------------------------------------------");
-            Console.WriteLine("Running example using Precision Model = " + pm);
-            IGeometryFactory<coord> fact
-                = GeometryServices.GetGeometryFactory(pm);
-            WktReader<coord> wktRdr = new WktReader<coord>(fact, null);
-
-            IGeometry a = wktRdr.Read(wktA);
-            IGeometry b = wktRdr.Read(wktB);
-            IGeometry c = a.Difference(b);
-
-            Console.WriteLine("A intersection B = " + c);
-        }
-    }
+using System;
+using GeoAPI.Coordinates;
+using GeoAPI.Geometries;
+using GeoAPI.IO.WellKnownText;
+#if BUFFERED
+using coord = NetTopologySuite.Coordinates.BufferedCoordinate;
+#else
+using coord = NetTopologySuite.Coordinates.Simple.Coordinate;
+#endif
+namespace NetTopologySuite.Samples.Geometries
+{
+    /// <summary> 
+    /// An example showing the results of using different precision models
+    /// in computations involving geometric constructions.
+    /// A simple intersection computation is carried out in three different
+    /// precision models (Floating, FloatingSingle and Fixed with 0 decimal places).
+    /// The input is the same in all cases (since it is precise in all three models),
+    /// The output shows the effects of rounding in the single-precision and fixed-precision
+    /// models.
+    /// </summary>	
+    public class PrecisionModelExample
+    {
+        [STAThread]
+        public static void Main(String[] args)
+        {
+            PrecisionModelExample example = new PrecisionModelExample();
+
+            try
+            {
+                example.Run();
+            }
+            catch (Exception ex)
+            {
+                Console.WriteLine(ex.StackTrace);
+            }
+        }
+
+
+        public virtual void Run()
+        {
+            Example1();
+            Example2();
+        }
+
+        public virtual void Example1()
+        {
+            Console.WriteLine("-------------------------------------------");
+            Console.WriteLine(
+                "Example 1 shows roundoff from computing in different precision models");
+            String wktA = "POLYGON ((60 180, 160 260, 240 80, 60 180))";
+            String wktB = "POLYGON ((200 260, 280 160, 80 100, 200 260))";
+            Console.WriteLine("A = " + wktA);
+            Console.WriteLine("B = " + wktB);
+
+            Intersection(wktA, wktB, PrecisionModelType.DoubleFloating);
+            Intersection(wktA, wktB, PrecisionModelType.SingleFloating);
+            Intersection(wktA, wktB, PrecisionModelType.Fixed);
+        }
+
+        public virtual void Example2()
+        {
+            Console.WriteLine("-------------------------------------------");
+            Console.WriteLine(
+                "Example 2 shows that roundoff can change the topology of geometry computed in different precision models");
+            String wktA = "POLYGON ((0 0, 160 0, 160 1, 0 0))";
+            String wktB = "POLYGON ((40 60, 40 -20, 140 -20, 140 60, 40 60))";
+            Console.WriteLine("A = " + wktA);
+            Console.WriteLine("B = " + wktB);
+
+            Difference(wktA, wktB, PrecisionModelType.DoubleFloating);
+            Difference(wktA, wktB, PrecisionModelType.Fixed);
+        }
+
+
+        public virtual void Intersection(String wktA,
+                                         String wktB,
+                                         PrecisionModelType pm)
+        {
+            Console.WriteLine("Running example using Precision Model = " + pm);
+            IGeometryFactory<coord> fact
+                = GeometryServices.GetGeometryFactory(pm);
+            WktReader<coord> wktRdr = new WktReader<coord>(fact, null);
+
+            IGeometry a = wktRdr.Read(wktA);
+            IGeometry b = wktRdr.Read(wktB);
+            IGeometry c = a.Intersection(b);
+
+            Console.WriteLine("A intersection B = " + c);
+        }
+
+        public virtual void Difference(String wktA,
+                                       String wktB,
+                                       PrecisionModelType pm)
+        {
+            Console.WriteLine("-------------------------------------------");
+            Console.WriteLine("Running example using Precision Model = " + pm);
+            IGeometryFactory<coord> fact
+                = GeometryServices.GetGeometryFactory(pm);
+            WktReader<coord> wktRdr = new WktReader<coord>(fact, null);
+
+            IGeometry a = wktRdr.Read(wktA);
+            IGeometry b = wktRdr.Read(wktB);
+            IGeometry c = a.Difference(b);
+
+            Console.WriteLine("A intersection B = " + c);
+        }
+    }
 }